--- conflicted
+++ resolved
@@ -40,30 +40,13 @@
 """
     BinomialLogit(n<:Int, logitp<:Real)
 
-<<<<<<< HEAD
 A univariate binomial logit distribution with `n` trials and logit values of `logitp`.
-=======
-A univariate binomial logit distribution.
->>>>>>> c70b41ec
 """
 struct BinomialLogit{T<:Real, I<:Int} <: DiscreteUnivariateDistribution
     n::I
     logitp::T
 end
 
-<<<<<<< HEAD
-=======
-"""
-    BinomialLogit(n<:Real, I<:Integer)
-
-A multivariate binomial logit distribution.
-"""
-struct VecBinomialLogit{T<:Real, I<:Integer} <: DiscreteUnivariateDistribution
-    n::Vector{I}
-    logitp::Vector{T}
-end
-
->>>>>>> c70b41ec
 function logpdf_binomial_logit(n, logitp, k)
     logcomb = -StatsFuns.log1p(n) - SpecialFunctions.logbeta(n - k + 1, k + 1)
     return logcomb + k * logitp - n * StatsFuns.log1pexp(logitp)
